package org.graylog2.streams;

import com.codahale.metrics.MetricRegistry;
import com.google.common.cache.CacheBuilder;
import com.google.common.cache.CacheLoader;
import com.google.common.cache.LoadingCache;
import org.graylog2.Configuration;
import org.graylog2.notifications.NotificationService;
import org.graylog2.plugin.streams.Stream;
import org.graylog2.plugin.streams.StreamRule;
import org.slf4j.Logger;
import org.slf4j.LoggerFactory;

import javax.inject.Inject;
import java.util.List;
import java.util.concurrent.ExecutionException;
import java.util.concurrent.TimeUnit;
import java.util.concurrent.atomic.AtomicReference;

/**
 * @author Dennis Oelkers <dennis@torch.sh>
 */
public class CachedStreamRouter extends StreamRouter {
<<<<<<< HEAD
    private static final AtomicReference<LoadingCache<String, List<Stream>>> CACHED_STREAMS = new AtomicReference<>();
    private static final AtomicReference<LoadingCache<Stream, List<StreamRule>>> CACHED_STREAM_RULES = new AtomicReference<>();
    private final LoadingCache<String, List<Stream>> cachedStreams;
    private final LoadingCache<Stream, List<StreamRule>> cachedStreamRules;
=======
    private static final Logger LOG = LoggerFactory.getLogger(CachedStreamRouter.class);
    private static LoadingCache<String, List<Stream>> cachedStreams;
    private static LoadingCache<Stream, List<StreamRule>> cachedStreamRules;
>>>>>>> 475171fc

    @Inject
    public CachedStreamRouter(StreamService streamService,
                              StreamRuleService streamRuleService,
                              MetricRegistry metricRegistry,
                              Configuration configuration,
                              NotificationService notificationService) {
        super(streamService, streamRuleService, metricRegistry, configuration, notificationService);

        CACHED_STREAMS.compareAndSet(null, buildStreamsLoadingCache());
        CACHED_STREAM_RULES.compareAndSet(null, buildStreamRulesLoadingCache());

        // The getStreams and getStreamRules methods might be called multiple times per message. Avoid contention on the
        // AtomicReference by storing the LoadingCaches in a field.
        cachedStreams = CACHED_STREAMS.get();
        cachedStreamRules = CACHED_STREAM_RULES.get();
    }

    private LoadingCache<String, List<Stream>> buildStreamsLoadingCache() {
        return CacheBuilder.newBuilder()
                .maximumSize(1)
                .expireAfterWrite(1, TimeUnit.SECONDS)
                .build(
                        new CacheLoader<String, List<Stream>>() {
                            @Override
                            public List<Stream> load(final String s) throws Exception {
                                return superGetStreams();
                            }
                        }
                );
    }

    private LoadingCache<Stream, List<StreamRule>> buildStreamRulesLoadingCache() {
        return CacheBuilder.newBuilder()
                .expireAfterWrite(1, TimeUnit.SECONDS)
                .build(
                        new CacheLoader<Stream, List<StreamRule>>() {
                            @Override
                            public List<StreamRule> load(final Stream s) throws Exception {
                                return superGetStreamRules(s);
                            }
                        }
                );
    }

    @Override
    protected List<Stream> getStreams() {
        List<Stream> result = null;
        try {
            result = cachedStreams.get("streams");
        } catch (ExecutionException e) {
            LOG.error("Caught exception while fetching from cache", e);
        }
        return result;
    }

    private List<Stream> superGetStreams() {
        return super.getStreams();
    }

    @Override
    protected List<StreamRule> getStreamRules(Stream stream) {
        List<StreamRule> result = null;
        try {
            result = cachedStreamRules.get(stream);
        } catch (ExecutionException e) {
            LOG.error("Caught exception while fetching from cache", e);
        }

        return result;
    }

    private List<StreamRule> superGetStreamRules(Stream stream) {
        return super.getStreamRules(stream);
    }
}<|MERGE_RESOLUTION|>--- conflicted
+++ resolved
@@ -21,16 +21,11 @@
  * @author Dennis Oelkers <dennis@torch.sh>
  */
 public class CachedStreamRouter extends StreamRouter {
-<<<<<<< HEAD
+    private static final Logger LOG = LoggerFactory.getLogger(CachedStreamRouter.class);
     private static final AtomicReference<LoadingCache<String, List<Stream>>> CACHED_STREAMS = new AtomicReference<>();
     private static final AtomicReference<LoadingCache<Stream, List<StreamRule>>> CACHED_STREAM_RULES = new AtomicReference<>();
     private final LoadingCache<String, List<Stream>> cachedStreams;
     private final LoadingCache<Stream, List<StreamRule>> cachedStreamRules;
-=======
-    private static final Logger LOG = LoggerFactory.getLogger(CachedStreamRouter.class);
-    private static LoadingCache<String, List<Stream>> cachedStreams;
-    private static LoadingCache<Stream, List<StreamRule>> cachedStreamRules;
->>>>>>> 475171fc
 
     @Inject
     public CachedStreamRouter(StreamService streamService,
