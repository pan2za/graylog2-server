--- conflicted
+++ resolved
@@ -34,11 +34,8 @@
 import static com.google.common.base.Strings.isNullOrEmpty;
 
 public class StatisticalCountWidget extends SearchResultCountWidget {
-<<<<<<< HEAD
     private static final Logger log = LoggerFactory.getLogger(StatisticalCountWidget.class);
 
-    private final String statsFunction;
-=======
     public enum StatisticalFunction {
         COUNT("count"),
         MEAN("mean"),
@@ -73,7 +70,6 @@
     }
 
     private final StatisticalFunction statsFunction;
->>>>>>> 035ff354
     private final String field;
     private final String streamId;
 
@@ -151,13 +147,8 @@
             } else {
                 filter = null;
             }
-<<<<<<< HEAD
-            boolean needsCardinality = "cardinality".equals(statsFunction);
-            boolean needsCount = "count".equals(statsFunction);
-=======
-            // if we only need the cardinality, we can skip calculating the extended stats and vice versa
-            boolean isCardinalityFunction = statsFunction.equals(StatisticalFunction.CARDINALITY);
->>>>>>> 035ff354
+            boolean needsCardinality = statsFunction.equals(StatisticalFunction.CARDINALITY);
+            boolean needsCount = statsFunction.equals(StatisticalFunction.COUNT);
             final FieldStatsResult fieldStatsResult =
                     getSearches().fieldStats(field,
                                              query,
