--- conflicted
+++ resolved
@@ -382,46 +382,6 @@
 
         return Response.created(streamUri).entity(result).build();
     }
-<<<<<<< HEAD
-
-    @GET
-    @Timed
-    @Path("/{streamId}/throughput")
-    @ApiOperation(value = "Current throughput of this stream on this node in messages per second")
-    @Produces(MediaType.APPLICATION_JSON)
-    public Map<String, Long> oneStreamThroughput(@ApiParam(name = "streamId", required = true) @PathParam("streamId") String streamId) {
-        final Map<String, Long> result = Maps.newHashMap();
-        result.put("throughput", 0L);
-
-        final HashMap<String, Counter> currentStreamThroughput = throughputStats.getCurrentStreamThroughput();
-        if (currentStreamThroughput != null) {
-            final Counter counter = currentStreamThroughput.get(streamId);
-            if (counter != null && isPermitted(RestPermissions.STREAMS_READ, streamId))
-                result.put("throughput", counter.get());
-        }
-
-        return result;
-    }
-
-    @GET
-    @Timed
-    @Path("/throughput")
-    @ApiOperation("Current throughput of all visible streams on this node in messages per second")
-    @Produces(MediaType.APPLICATION_JSON)
-    public Map<String, Map<String, Long>> streamThroughput() {
-        final Map<String, Long> perStream = Maps.newHashMap();
-
-        final Map<String, Counter> currentStreamThroughput = throughputStats.getCurrentStreamThroughput();
-        if (currentStreamThroughput != null) {
-            for (Map.Entry<String, Counter> entry : currentStreamThroughput.entrySet()) {
-                if (entry.getValue() != null && isPermitted(RestPermissions.STREAMS_READ, entry.getKey())) {
-                    perStream.put(entry.getKey(), entry.getValue().get());
-                }
-            }
-        }
-
-        return ImmutableMap.of("throughput", perStream);
-    }
 
     private StreamResponse streamToResponse(Stream stream) {
         return StreamResponse.create(
@@ -445,6 +405,4 @@
                 output.getCreatorUserId(), new DateTime(output.getCreatedAt()), output.getConfiguration(), output.getContentPack()))
             .collect(Collectors.toSet());
     }
-=======
->>>>>>> 6e6c37b8
 }