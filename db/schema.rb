# This file is auto-generated from the current state of the database. Instead
# of editing this file, please use the migrations feature of Active Record to
# incrementally modify your database, and then regenerate this schema definition.
#
# Note that this schema.rb definition is the authoritative source for your
# database schema. If you need to create the application database on another
# system, you should be using db:schema:load, not running all the migrations
# from scratch. The latter is a flawed and unsustainable approach (the more migrations
# you'll amass, the slower it'll run and the greater likelihood for issues).
#
# It's strongly recommended to check this file into your version control system.

<<<<<<< HEAD
ActiveRecord::Schema.define(:version => 20101105114745) do
=======
ActiveRecord::Schema.define(:version => 20101126200327) do
>>>>>>> 5a266fdb

  create_table "alerts", :force => true do |t|
    t.text     "body"
    t.datetime "created_at"
    t.datetime "updated_at"
  end

  create_table "blacklisted_terms", :force => true do |t|
    t.string   "term"
    t.integer  "blacklist_id"
    t.datetime "created_at"
    t.datetime "updated_at"
  end

  create_table "blacklists", :force => true do |t|
    t.string   "title"
    t.datetime "created_at"
    t.datetime "updated_at"
  end

  create_table "favorited_streams", :force => true do |t|
    t.integer  "stream_id"
    t.integer  "user_id"
    t.datetime "created_at"
    t.datetime "updated_at"
  end

  create_table "hostgroup_hosts", :force => true do |t|
    t.integer  "hostgroup_id"
    t.string   "hostname"
    t.datetime "created_at"
    t.datetime "updated_at"
    t.integer  "ruletype"
  end

  create_table "hostgroups", :force => true do |t|
    t.string   "name"
    t.datetime "created_at"
    t.datetime "updated_at"
  end

  create_table "settings", :force => true do |t|
    t.integer  "user_id"
    t.integer  "setting_type"
    t.integer  "value"
    t.datetime "created_at"
    t.datetime "updated_at"
  end

  create_table "streamrules", :force => true do |t|
    t.integer  "stream_id"
    t.integer  "rule_type"
    t.string   "value"
    t.datetime "created_at"
    t.datetime "updated_at"
  end

  create_table "streams", :force => true do |t|
    t.string   "title"
    t.string   "filter_host"
    t.string   "filter_message"
    t.integer  "filter_severity"
    t.integer  "filter_level"
    t.datetime "created_at"
    t.datetime "updated_at"
    t.boolean  "alertable",       :default => false
  end

  create_table "streams_users", :id => false, :force => true do |t|
    t.integer "stream_id"
    t.integer "user_id"
  end

  create_table "users", :force => true do |t|
    t.string   "login",                     :limit => 40
    t.string   "name",                      :limit => 100, :default => ""
    t.string   "email",                     :limit => 100
    t.string   "crypted_password",          :limit => 40
    t.string   "salt",                      :limit => 40
    t.datetime "created_at"
    t.datetime "updated_at"
    t.string   "remember_token",            :limit => 40
    t.datetime "remember_token_expires_at"
    t.string   "role"
  end

  add_index "users", ["login"], :name => "index_users_on_login", :unique => true

end<|MERGE_RESOLUTION|>--- conflicted
+++ resolved
@@ -10,11 +10,7 @@
 #
 # It's strongly recommended to check this file into your version control system.
 
-<<<<<<< HEAD
-ActiveRecord::Schema.define(:version => 20101105114745) do
-=======
 ActiveRecord::Schema.define(:version => 20101126200327) do
->>>>>>> 5a266fdb
 
   create_table "alerts", :force => true do |t|
     t.text     "body"
