# This file is auto-generated from the current state of the database. Instead of editing this file, 
# please use the migrations feature of Active Record to incrementally modify your database, and
# then regenerate this schema definition.
#
# Note that this schema.rb definition is the authoritative source for your database schema. If you need
# to create the application database on another system, you should be using db:schema:load, not running
# all the migrations from scratch. The latter is a flawed and unsustainable approach (the more migrations
# you'll amass, the slower it'll run and the greater likelihood for issues).
#
# It's strongly recommended to check this file into your version control system.

<<<<<<< HEAD
ActiveRecord::Schema.define(:version => 20101105114745) do
=======
ActiveRecord::Schema.define(:version => 20101104081003) do

  create_table "alerts", :force => true do |t|
    t.text     "body"
    t.datetime "created_at"
    t.datetime "updated_at"
  end
>>>>>>> c4d1bfa2

  create_table "blacklisted_terms", :force => true do |t|
    t.string   "term"
    t.integer  "blacklist_id"
    t.datetime "created_at"
    t.datetime "updated_at"
  end

  create_table "blacklists", :force => true do |t|
    t.string   "title"
    t.datetime "created_at"
    t.datetime "updated_at"
  end

  create_table "favorited_streams", :force => true do |t|
    t.integer  "stream_id"
    t.integer  "user_id"
    t.datetime "created_at"
    t.datetime "updated_at"
  end

  create_table "hostgroup_hosts", :force => true do |t|
    t.integer  "hostgroup_id"
    t.string   "hostname"
    t.datetime "created_at"
    t.datetime "updated_at"
  end

  create_table "hostgroups", :force => true do |t|
    t.string   "name"
    t.datetime "created_at"
    t.datetime "updated_at"
  end

  create_table "settings", :force => true do |t|
    t.integer  "user_id"
    t.integer  "setting_type"
    t.integer  "value"
    t.datetime "created_at"
    t.datetime "updated_at"
  end

  create_table "streamrules", :force => true do |t|
    t.integer  "stream_id"
    t.integer  "rule_type"
    t.string   "value"
    t.datetime "created_at"
    t.datetime "updated_at"
  end

  create_table "streams", :force => true do |t|
    t.string   "title"
    t.string   "filter_host"
    t.string   "filter_message"
    t.integer  "filter_severity"
    t.integer  "filter_level"
    t.datetime "created_at"
    t.datetime "updated_at"
    t.boolean  "alertable",       :default => false
  end

  create_table "streams_users", :force => true do |t|
    t.integer "stream_id"
    t.integer "user_id"
  end

  create_table "users", :force => true do |t|
    t.string   "login",                     :limit => 40
    t.string   "name",                      :limit => 100, :default => ""
    t.string   "email",                     :limit => 100
    t.string   "crypted_password",          :limit => 40
    t.string   "salt",                      :limit => 40
    t.datetime "created_at"
    t.datetime "updated_at"
    t.string   "remember_token",            :limit => 40
    t.datetime "remember_token_expires_at"
    t.string   "role"
  end

  add_index "users", ["login"], :name => "index_users_on_login", :unique => true

end<|MERGE_RESOLUTION|>--- conflicted
+++ resolved
@@ -9,9 +9,6 @@
 #
 # It's strongly recommended to check this file into your version control system.
 
-<<<<<<< HEAD
-ActiveRecord::Schema.define(:version => 20101105114745) do
-=======
 ActiveRecord::Schema.define(:version => 20101104081003) do
 
   create_table "alerts", :force => true do |t|
@@ -19,7 +16,6 @@
     t.datetime "created_at"
     t.datetime "updated_at"
   end
->>>>>>> c4d1bfa2
 
   create_table "blacklisted_terms", :force => true do |t|
     t.string   "term"
