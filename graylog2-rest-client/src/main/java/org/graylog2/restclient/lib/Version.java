/**
 * This file is part of Graylog2.
 *
 * Graylog2 is free software: you can redistribute it and/or modify
 * it under the terms of the GNU General Public License as published by
 * the Free Software Foundation, either version 3 of the License, or
 * (at your option) any later version.
 *
 * Graylog2 is distributed in the hope that it will be useful,
 * but WITHOUT ANY WARRANTY; without even the implied warranty of
 * MERCHANTABILITY or FITNESS FOR A PARTICULAR PURPOSE.  See the
 * GNU General Public License for more details.
 *
 * You should have received a copy of the GNU General Public License
 * along with Graylog2.  If not, see <http://www.gnu.org/licenses/>.
 */
package org.graylog2.restclient.lib;

import com.fasterxml.jackson.annotation.JsonCreator;
import com.fasterxml.jackson.annotation.JsonProperty;
import com.google.common.io.Resources;
import org.slf4j.Logger;
import org.slf4j.LoggerFactory;

import java.io.FileReader;
import java.util.Properties;

public class Version {
    private static final Logger log = LoggerFactory.getLogger(Version.class);

    /*
     * Following semantic versioning.
     *
     * http://semver.org/
     */

    public static final Version vDEV = new Version(0, 20, 0, "dev");
    public static final Version v0_20_0_PREVIEW_1 = new Version(0, 20, 0, "preview.1");
    public static final Version v0_20_0_PREVIEW_2 = new Version(0, 20, 0, "preview.2");
    public static final Version v0_20_0_PREVIEW_3 = new Version(0, 20, 0, "preview.3");
    public static final Version v0_20_0_PREVIEW_4 = new Version(0, 20, 0, "preview.4");
    public static final Version v0_20_0_PREVIEW_5 = new Version(0, 20, 0, "preview.5");
    public static final Version v0_20_0_PREVIEW_6 = new Version(0, 20, 0, "preview.6");
    public static final Version v0_20_0_PREVIEW_7 = new Version(0, 20, 0, "preview.7");
    public static final Version v0_20_0_PREVIEW_8 = new Version(0, 20, 0, "preview.8");
    public static final Version v0_20_0_RC_1 = new Version(0, 20, 0, "rc.1");
    public static final Version v0_20_0_RC_1_1 = new Version(0, 20, 0, "rc.1-1");
    public static final Version v0_20_0_RC_2 = new Version(0, 20, 0, "rc.2");
    public static final Version v0_20_0_RC_3 = new Version(0, 20, 0, "rc.3");
    public static final Version v0_20_0 = new Version(0, 20, 0);
    public static final Version v0_20_1 = new Version(0, 20, 1);

    public static final Version v0_20_2_SNAPSHOT = new Version(0, 20, 2, "snapshot");

    public static final Version v0_21_0_SNAPSHOT = new Version(0, 21, 0, "snapshot");
    public static final Version v0_21_0_BETA1 = new Version(0, 21, 0, "beta1");
    public static final Version v0_21_0_BETA2 = new Version(0, 21, 0, "beta2");
    public static final Version v0_21_0_BETA3 = new Version(0, 21, 0, "beta3");
    public static final Version v0_21_0_BETA4 = new Version(0, 21, 0, "beta4");
    public static final Version v0_21_0_RC_1 = new Version(0, 21, 0, "rc.1");

    public static final Version v0_90_0 = new Version(0, 90, 0);
    public static final Version v0_90_1 = new Version(0, 90, 1);
    public static final Version v0_90_2 = new Version(0, 90, 2);
    public static final Version v0_91_0 = new Version(0, 91, 0);
    public static final Version v0_91_1 = new Version(0, 91, 1);
    public static final Version v0_91_2 = new Version(0, 91, 2);

    public static final Version v0_93_0_SNAPSHOT = new Version(0, 93, 0, "snapshot");

    public static final Version v1_0_0_BETA1 = new Version(1, 0, 0, "beta.1");
    public static final Version v1_0_0_BETA2 = new Version(1, 0, 0, "beta.2");

<<<<<<< HEAD
    public static final Version v1_1_0_SNAPSHOT = new Version(1, 1, 0, "snapshot");

    public static final Version VERSION = v1_1_0_SNAPSHOT;
=======
    public static final Version VERSION = v1_0_0_BETA2;
>>>>>>> 5c2f66db

    @JsonProperty
    public int major;

    @JsonProperty
    public int minor;

    @JsonProperty
    public int patch;

    @JsonProperty
    public String additional;

    @JsonProperty
    private String commitSha1;

    @JsonCreator
    public Version() {
        major = 0;
        minor = 0;
        patch = 0;
        additional = null;
        commitSha1 = null;
    }

    public Version(int major, int minor, int patch) {
        this(major, minor, patch, null, null);
    }

    public Version(int major, int minor, int patch, String additional) {
        this(major, minor, patch, additional, null);
    }

    public Version(int major, int minor, int patch, String additional, String sha1) {
        this.major = major;
        this.minor = minor;
        this.patch = patch;
        this.additional = additional;

        String commitSha = sha1;
        if (sha1 == null) {
            // try to read it from git.properties
            try {
                final Properties git = new Properties();
                git.load(new FileReader(Resources.getResource("git.properties").getFile()));
                commitSha = git.getProperty("git.sha1");
                commitSha = commitSha.substring(0, 7); // 7 chars is enough usually
            } catch (Exception e) {
                log.info("Git commit details are not available, skipping the current sha", e);
                commitSha = null;
            }
        }
        commitSha1 = commitSha;
    }


    public String getBranchName() {
        return major + "." + minor;
    }

    @Override
    public String toString() {
        StringBuilder sb = new StringBuilder();

        sb.append(major).append(".").append(minor).append(".").append(patch);

        if (additional != null && !additional.isEmpty()) {
            sb.append("-").append(additional);
        }

        if (commitSha1 != null) {
            sb.append(" (").append(commitSha1).append(")");
        }

        return sb.toString();
    }

    public boolean equals(Object obj) {
        if (obj == null || getClass() != obj.getClass()) {
            return false;
        }

        if (this == obj) {
            return true;
        }

        Version version = (Version) obj;

        return toString().equals(version.toString());
    }

}<|MERGE_RESOLUTION|>--- conflicted
+++ resolved
@@ -71,13 +71,9 @@
     public static final Version v1_0_0_BETA1 = new Version(1, 0, 0, "beta.1");
     public static final Version v1_0_0_BETA2 = new Version(1, 0, 0, "beta.2");
 
-<<<<<<< HEAD
     public static final Version v1_1_0_SNAPSHOT = new Version(1, 1, 0, "snapshot");
 
     public static final Version VERSION = v1_1_0_SNAPSHOT;
-=======
-    public static final Version VERSION = v1_0_0_BETA2;
->>>>>>> 5c2f66db
 
     @JsonProperty
     public int major;
