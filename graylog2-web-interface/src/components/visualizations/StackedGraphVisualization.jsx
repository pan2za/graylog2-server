--- conflicted
+++ resolved
@@ -1,10 +1,5 @@
-<<<<<<< HEAD
 import PropTypes from 'prop-types';
 import React from 'react';
-import ReactDOM from 'react-dom';
-=======
-import React, { PropTypes } from 'react';
->>>>>>> 8778a297
 import Immutable from 'immutable';
 import numeral from 'numeral';
 import c3 from 'c3';
