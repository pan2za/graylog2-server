/*
 * Copyright 2013 TORCH UG
 *
 * This file is part of Graylog2.
 *
 * Graylog2 is free software: you can redistribute it and/or modify
 * it under the terms of the GNU General Public License as published by
 * the Free Software Foundation, either version 3 of the License, or
 * (at your option) any later version.
 *
 * Graylog2 is distributed in the hope that it will be useful,
 * but WITHOUT ANY WARRANTY; without even the implied warranty of
 * MERCHANTABILITY or FITNESS FOR A PARTICULAR PURPOSE.  See the
 * GNU General Public License for more details.
 *
 * You should have received a copy of the GNU General Public License
 * along with Graylog2.  If not, see <http://www.gnu.org/licenses/>.
 */
package controllers;

import com.google.common.base.Splitter;
import com.google.common.collect.Iterables;
import com.google.common.collect.Lists;
import com.google.common.collect.Maps;
import com.google.common.collect.Sets;
import com.google.common.net.MediaType;
import com.google.gson.Gson;
import com.google.inject.Inject;
import lib.*;
import lib.security.RestPermissions;
import org.graylog2.restclient.lib.APIException;
import org.graylog2.restclient.lib.ApiClient;
import org.graylog2.restclient.lib.Field;
import org.graylog2.restclient.lib.ServerNodes;
import org.graylog2.restclient.lib.timeranges.InvalidRangeParametersException;
import org.graylog2.restclient.lib.timeranges.TimeRange;
import org.graylog2.restclient.models.*;
import org.graylog2.restclient.models.api.results.DateHistogramResult;
import org.graylog2.restclient.models.api.results.SearchResult;
import org.joda.time.DateTime;
<<<<<<< HEAD
import org.joda.time.DateTimeConstants;
=======
>>>>>>> 7e3daa51
import org.joda.time.Minutes;
import play.mvc.Result;
import views.helpers.Permissions;

import java.io.IOException;
import java.util.List;
import java.util.Map;
import java.util.Set;

public class SearchController extends AuthenticatedController {

    // guess high, so we never have a bad resolution
    private static int DEFAULT_ASSUMED_GRAPH_RESOLUTION = 4000;

    @Inject
    protected UniversalSearch.Factory searchFactory;

    @Inject
    protected MessagesService messagesService;

    @Inject
    protected SavedSearchService savedSearchService;

    @Inject
    private ServerNodes serverNodes;

    public Result globalSearch() {
        // User would not be allowed to do any global searches anyway, so we can redirect him to the streams page to avoid confusion.
        if (Permissions.isPermitted(RestPermissions.SEARCHES_ABSOLUTE)
                || Permissions.isPermitted(RestPermissions.SEARCHES_RELATIVE)
                || Permissions.isPermitted(RestPermissions.SEARCHES_KEYWORD)) {
            return ok(views.html.search.global.render(currentUser()));
        } else {
            return redirect(routes.StreamsController.index());
        }
    }

    public Result index(String q,
                        String rangeType,
                        int relative,
                        String from, String to,
                        String keyword,
                        String interval,
                        int page,
                        String savedSearchId,
                        String sortField, String sortOrder,
                        String fields,
                        int displayWidth) {
        SearchSort sort = buildSearchSort(sortField, sortOrder);

        UniversalSearch search;
        try {
            search = getSearch(q, null, rangeType, relative, from, to, keyword, page, sort);
        } catch(InvalidRangeParametersException e2) {
            return status(400, views.html.errors.error.render("Invalid range parameters provided.", e2, request()));
        } catch(IllegalArgumentException e1) {
            return status(400, views.html.errors.error.render("Invalid range type provided.", e1, request()));
        }

        SearchResult searchResult;
        DateHistogramResult histogramResult;
        SavedSearch savedSearch;
        Set<String> selectedFields = getSelectedFields(fields);
        String formattedHistogramResults;
        try {
            if(savedSearchId != null && !savedSearchId.isEmpty()) {
                savedSearch = savedSearchService.get(savedSearchId);
            } else {
                savedSearch = null;
            }

            searchResult = search.search();
            if (searchResult.getError() != null) {
                return ok(views.html.search.queryerror.render(currentUser(), q, searchResult, savedSearch, fields, null));
            }
            searchResult.setAllFields(getAllFields());

            // histogram resolution (strangely aka interval)
            if (interval == null || interval.isEmpty() || !SearchTools.isAllowedDateHistogramInterval(interval)) {
                interval = determineHistogramResolution(searchResult);
            }
            histogramResult = search.dateHistogram(interval);
            formattedHistogramResults = formatHistogramResults(histogramResult.getResults(), displayWidth);
        } catch (IOException e) {
            return status(504, views.html.errors.error.render(ApiClient.ERROR_MSG_IO, e, request()));
        } catch (APIException e) {
            String message = "There was a problem with your search. We expected HTTP 200, but got a HTTP " + e.getHttpCode() + ".";
            return status(504, views.html.errors.error.render(message, e, request()));
        }

        if (searchResult.getTotalResultCount() > 0) {
            return ok(views.html.search.results.render(currentUser(), search, searchResult, histogramResult, formattedHistogramResults, q, page, savedSearch, selectedFields, serverNodes.asMap(), null));
        } else {
            return ok(views.html.search.noresults.render(currentUser(), q, searchResult, savedSearch, selectedFields, null));
        }
    }

    protected String determineHistogramResolution(final SearchResult searchResult) {
        final String interval;
        final int queryRangeInMinutes = Minutes.minutesBetween(searchResult.getFromDateTime(), searchResult.getToDateTime()).getMinutes();
<<<<<<< HEAD
        final int HOUR = DateTimeConstants.MINUTES_PER_HOUR;
        final int DAY = DateTimeConstants.MINUTES_PER_DAY;
        final int WEEK = DateTimeConstants.MINUTES_PER_WEEK;
        final int MONTH = DAY * 30;
=======
        final int HOUR = 60;
        final int DAY = HOUR * 24;
        final int WEEK = DAY * 7;
        final int MONTH = HOUR * 24 * 30;
>>>>>>> 7e3daa51
        final int YEAR = MONTH * 12;

        if (queryRangeInMinutes < DAY / 2) {
            interval = "minute";
        } else if (queryRangeInMinutes < DAY * 2) {
            interval = "hour";
        } else if (queryRangeInMinutes < MONTH) {
            interval = "day";
        } else if (queryRangeInMinutes < MONTH * 6) {
            interval = "week";
        } else if (queryRangeInMinutes < YEAR * 2) {
            interval = "month";
        } else if (queryRangeInMinutes < YEAR * 10) {
            interval = "quarter";
        } else {
            interval = "year";
        }
        return interval;
    }

    /**
     * [{ x: -1893456000, y: 92228531 }, { x: -1577923200, y: 106021568 }]
     *
     * @return A JSON string representation of the result, suitable for Rickshaw data graphing.
     */
    protected String formatHistogramResults(Map<String, Long> histogramResults, int displayWidth) {
        final int saneDisplayWidth = (displayWidth == -1 || displayWidth < 100 || displayWidth > DEFAULT_ASSUMED_GRAPH_RESOLUTION) ? DEFAULT_ASSUMED_GRAPH_RESOLUTION : displayWidth;
        final List<Map<String, Long>> points = Lists.newArrayList();

        // using the absolute value guarantees, that there will always be enough values for the given resolution
        final int factor = (saneDisplayWidth != -1 && histogramResults.size() > saneDisplayWidth) ? histogramResults.size() / saneDisplayWidth : 1;

        int index = 0;
        for (Map.Entry<String, Long> result : histogramResults.entrySet()) {
            // TODO: instead of sampling we might consider interpolation (compare DashboardsApiController)
            if (index % factor == 0) {
                Map<String, Long> point = Maps.newHashMap();
                point.put("x", Long.parseLong(result.getKey()));
                point.put("y", result.getValue());

                points.add(point);
            }
            index++;
        }

        return new Gson().toJson(points);
    }

    protected Set<String> getSelectedFields(String fields) {
        Set<String> selectedFields = Sets.newLinkedHashSet();
        if (fields != null && !fields.isEmpty()) {
            Iterables.addAll(selectedFields, Splitter.on(',').split(fields));
        } else {
            selectedFields.addAll(Field.STANDARD_SELECTED_FIELDS);
        }
        return selectedFields;
    }

    public Result exportAsCsv(String q, String filter, String rangeType, int relative, String from, String to, String keyword, String fields) {
        UniversalSearch search;
        try {
            search = getSearch(q, filter.isEmpty() ? null : filter, rangeType, relative, from, to, keyword, 0, UniversalSearch.DEFAULT_SORT);
        } catch(InvalidRangeParametersException e2) {
            return status(400, views.html.errors.error.render("Invalid range parameters provided.", e2, request()));
        } catch(IllegalArgumentException e1) {
            return status(400, views.html.errors.error.render("Invalid range type provided.", e1, request()));
        }

        final String s;
        try {
            Set<String> selectedFields = getSelectedFields(fields);
            s = search.searchAsCsv(selectedFields);
        } catch (IOException e) {
            return status(504, views.html.errors.error.render(ApiClient.ERROR_MSG_IO, e, request()));
        } catch (APIException e) {
            String message = "There was a problem with your search. We expected HTTP 200, but got a HTTP " + e.getHttpCode() + ".";
            return status(504, views.html.errors.error.render(message, e, request()));
        }

        // TODO streaming the result
        response().setContentType(MediaType.CSV_UTF_8.toString());
        response().setHeader("Content-Disposition", "attachment; filename=graylog2-searchresult.csv");
        return ok(s);
    }

    protected List<Field> getAllFields() {
        List<Field> allFields = Lists.newArrayList();
        for(String f : messagesService.getMessageFields()) {
            allFields.add(new Field(f));
        }
        return allFields;
    }

    protected UniversalSearch getSearch(String q, String filter, String rangeType, int relative,String from, String to, String keyword, int page, SearchSort order)
        throws InvalidRangeParametersException, IllegalArgumentException {
        if (q == null || q.trim().isEmpty()) {
            q = "*";
        }

        // Determine timerange type.
        TimeRange timerange = TimeRange.factory(rangeType, relative, from, to, keyword);

        UniversalSearch search;
        if (filter == null) {
            search = searchFactory.queryWithRangePageAndOrder(q, timerange, page, order);
        } else {
            search = searchFactory.queryWithFilterRangePageAndOrder(q, filter, timerange, page, order);
        }

        return search;
    }

    protected SearchSort buildSearchSort(String sortField, String sortOrder) {
        if (sortField == null || sortOrder == null || sortField.isEmpty() || sortOrder.isEmpty()) {
            return UniversalSearch.DEFAULT_SORT;
        }

        try {
            return new SearchSort(sortField, SearchSort.Direction.valueOf(sortOrder.toUpperCase()));
        } catch(IllegalArgumentException e) {
            return UniversalSearch.DEFAULT_SORT;
        }
    }
}<|MERGE_RESOLUTION|>--- conflicted
+++ resolved
@@ -38,10 +38,6 @@
 import org.graylog2.restclient.models.api.results.DateHistogramResult;
 import org.graylog2.restclient.models.api.results.SearchResult;
 import org.joda.time.DateTime;
-<<<<<<< HEAD
-import org.joda.time.DateTimeConstants;
-=======
->>>>>>> 7e3daa51
 import org.joda.time.Minutes;
 import play.mvc.Result;
 import views.helpers.Permissions;
@@ -142,17 +138,10 @@
     protected String determineHistogramResolution(final SearchResult searchResult) {
         final String interval;
         final int queryRangeInMinutes = Minutes.minutesBetween(searchResult.getFromDateTime(), searchResult.getToDateTime()).getMinutes();
-<<<<<<< HEAD
-        final int HOUR = DateTimeConstants.MINUTES_PER_HOUR;
-        final int DAY = DateTimeConstants.MINUTES_PER_DAY;
-        final int WEEK = DateTimeConstants.MINUTES_PER_WEEK;
-        final int MONTH = DAY * 30;
-=======
         final int HOUR = 60;
         final int DAY = HOUR * 24;
         final int WEEK = DAY * 7;
         final int MONTH = HOUR * 24 * 30;
->>>>>>> 7e3daa51
         final int YEAR = MONTH * 12;
 
         if (queryRangeInMinutes < DAY / 2) {
