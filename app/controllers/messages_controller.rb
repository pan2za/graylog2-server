--- conflicted
+++ resolved
@@ -100,12 +100,8 @@
     conditions = conditions.where(:id.nin => [message_id])
 
     # Get the messages.
-<<<<<<< HEAD
-    @messages = Message.all :limit => 50, :order => "$natural DESC", :conditions => conditions
-=======
-    @messages = conditions.limit(50).order("_id DESC")
+    @messages = conditions.limit(50).order("$natural DESC")
     #@messages = Message.all :limit => 50, :order => "_id DESC", :conditions => conditions
->>>>>>> fcf1cd98
 
     if @messages.blank?
       render :text => "No similar messages found"
