--- conflicted
+++ resolved
@@ -8,7 +8,6 @@
 
     </div>
 
-<<<<<<< HEAD
     @if(sources.isEmpty) {
         <div class="alert alert-info">
             No message sources found. Looks like no messages were received in the selected timeframe.
@@ -36,6 +35,4 @@
         </table>
     }
 
-=======
->>>>>>> acae865b
 }