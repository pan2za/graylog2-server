--- conflicted
+++ resolved
@@ -48,14 +48,10 @@
         <td><%= message.host.blank? ? nil : h(message.host) %></td>
         <td><%= syslog_level_to_human(message.level) %></td>
         <td><%= message.facility %></td>
-<<<<<<< HEAD
+        <% additional_columns.each do |col| %>
+          <td><%= message.additional_fields[col] %></td>
+        <% end %>
         <td colspan="2">
-=======
-        <% additional_columns.each do |col| %>
-        <td><%= message.additional_fields[col] %></td>
-        <% end %>
-        <td>
->>>>>>> f21d8a96
           <%= message.message[0..message_length] %>
           <%=raw (message.message.length > message_length) && !defined?(dont_show_links) ? "<span class='light'>...</span>" : nil %>
         </td>
